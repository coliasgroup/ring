/* Copyright (C) 1995-1998 Eric Young (eay@cryptsoft.com)
 * All rights reserved.
 *
 * This package is an SSL implementation written
 * by Eric Young (eay@cryptsoft.com).
 * The implementation was written so as to conform with Netscapes SSL.
 *
 * This library is free for commercial and non-commercial use as long as
 * the following conditions are aheared to.  The following conditions
 * apply to all code found in this distribution, be it the RC4, RSA,
 * lhash, DES, etc., code; not just the SSL code.  The SSL documentation
 * included with this distribution is covered by the same copyright terms
 * except that the holder is Tim Hudson (tjh@cryptsoft.com).
 *
 * Copyright remains Eric Young's, and as such any Copyright notices in
 * the code are not to be removed.
 * If this package is used in a product, Eric Young should be given attribution
 * as the author of the parts of the library used.
 * This can be in the form of a textual message at program startup or
 * in documentation (online or textual) provided with the package.
 *
 * Redistribution and use in source and binary forms, with or without
 * modification, are permitted provided that the following conditions
 * are met:
 * 1. Redistributions of source code must retain the copyright
 *    notice, this list of conditions and the following disclaimer.
 * 2. Redistributions in binary form must reproduce the above copyright
 *    notice, this list of conditions and the following disclaimer in the
 *    documentation and/or other materials provided with the distribution.
 * 3. All advertising materials mentioning features or use of this software
 *    must display the following acknowledgement:
 *    "This product includes cryptographic software written by
 *     Eric Young (eay@cryptsoft.com)"
 *    The word 'cryptographic' can be left out if the rouines from the library
 *    being used are not cryptographic related :-).
 * 4. If you include any Windows specific code (or a derivative thereof) from
 *    the apps directory (application code) you must include an acknowledgement:
 *    "This product includes software written by Tim Hudson (tjh@cryptsoft.com)"
 *
 * THIS SOFTWARE IS PROVIDED BY ERIC YOUNG ``AS IS'' AND
 * ANY EXPRESS OR IMPLIED WARRANTIES, INCLUDING, BUT NOT LIMITED TO, THE
 * IMPLIED WARRANTIES OF MERCHANTABILITY AND FITNESS FOR A PARTICULAR PURPOSE
 * ARE DISCLAIMED.  IN NO EVENT SHALL THE AUTHOR OR CONTRIBUTORS BE LIABLE
 * FOR ANY DIRECT, INDIRECT, INCIDENTAL, SPECIAL, EXEMPLARY, OR CONSEQUENTIAL
 * DAMAGES (INCLUDING, BUT NOT LIMITED TO, PROCUREMENT OF SUBSTITUTE GOODS
 * OR SERVICES; LOSS OF USE, DATA, OR PROFITS; OR BUSINESS INTERRUPTION)
 * HOWEVER CAUSED AND ON ANY THEORY OF LIABILITY, WHETHER IN CONTRACT, STRICT
 * LIABILITY, OR TORT (INCLUDING NEGLIGENCE OR OTHERWISE) ARISING IN ANY WAY
 * OUT OF THE USE OF THIS SOFTWARE, EVEN IF ADVISED OF THE POSSIBILITY OF
 * SUCH DAMAGE.
 *
 * The licence and distribution terms for any publically available version or
 * derivative of this code cannot be changed.  i.e. this code cannot simply be
 * copied and put under another distribution licence
 * [including the GNU Public Licence.]
 */
/* ====================================================================
 * Copyright (c) 1998-2001 The OpenSSL Project.  All rights reserved.
 *
 * Redistribution and use in source and binary forms, with or without
 * modification, are permitted provided that the following conditions
 * are met:
 *
 * 1. Redistributions of source code must retain the above copyright
 *    notice, this list of conditions and the following disclaimer.
 *
 * 2. Redistributions in binary form must reproduce the above copyright
 *    notice, this list of conditions and the following disclaimer in
 *    the documentation and/or other materials provided with the
 *    distribution.
 *
 * 3. All advertising materials mentioning features or use of this
 *    software must display the following acknowledgment:
 *    "This product includes software developed by the OpenSSL Project
 *    for use in the OpenSSL Toolkit. (http://www.openssl.org/)"
 *
 * 4. The names "OpenSSL Toolkit" and "OpenSSL Project" must not be used to
 *    endorse or promote products derived from this software without
 *    prior written permission. For written permission, please contact
 *    openssl-core@openssl.org.
 *
 * 5. Products derived from this software may not be called "OpenSSL"
 *    nor may "OpenSSL" appear in their names without prior written
 *    permission of the OpenSSL Project.
 *
 * 6. Redistributions of any form whatsoever must retain the following
 *    acknowledgment:
 *    "This product includes software developed by the OpenSSL Project
 *    for use in the OpenSSL Toolkit (http://www.openssl.org/)"
 *
 * THIS SOFTWARE IS PROVIDED BY THE OpenSSL PROJECT ``AS IS'' AND ANY
 * EXPRESSED OR IMPLIED WARRANTIES, INCLUDING, BUT NOT LIMITED TO, THE
 * IMPLIED WARRANTIES OF MERCHANTABILITY AND FITNESS FOR A PARTICULAR
 * PURPOSE ARE DISCLAIMED.  IN NO EVENT SHALL THE OpenSSL PROJECT OR
 * ITS CONTRIBUTORS BE LIABLE FOR ANY DIRECT, INDIRECT, INCIDENTAL,
 * SPECIAL, EXEMPLARY, OR CONSEQUENTIAL DAMAGES (INCLUDING, BUT
 * NOT LIMITED TO, PROCUREMENT OF SUBSTITUTE GOODS OR SERVICES;
 * LOSS OF USE, DATA, OR PROFITS; OR BUSINESS INTERRUPTION)
 * HOWEVER CAUSED AND ON ANY THEORY OF LIABILITY, WHETHER IN CONTRACT,
 * STRICT LIABILITY, OR TORT (INCLUDING NEGLIGENCE OR OTHERWISE)
 * ARISING IN ANY WAY OUT OF THE USE OF THIS SOFTWARE, EVEN IF ADVISED
 * OF THE POSSIBILITY OF SUCH DAMAGE.
 * ====================================================================
 *
 * This product includes cryptographic software written by Eric Young
 * (eay@cryptsoft.com).  This product includes software written by Tim
 * Hudson (tjh@cryptsoft.com). */

#ifndef OPENSSL_HEADER_CRYPTO_INTERNAL_H
#define OPENSSL_HEADER_CRYPTO_INTERNAL_H

#include <GFp/base.h> // Must be first.

#include <assert.h>

#include <GFp/type_check.h>

#if defined(__GNUC__) && \
    (__GNUC__ * 10000 + __GNUC_MINOR__ * 100 + __GNUC_PATCHLEVEL__) < 40800
// |alignas| and |alignof| were added in C11. GCC added support in version 4.8.
// Testing for __STDC_VERSION__/__cplusplus doesn't work because 4.7 already
// reports support for C11.
#define alignas(x) __attribute__ ((aligned (x)))
#elif defined(_MSC_VER)
#define alignas(x) __declspec(align(x))
#else
#include <stdalign.h>
#endif

#define OPENSSL_LITTLE_ENDIAN 1
#define OPENSSL_BIG_ENDIAN 2

#if defined(OPENSSL_X86_64) || defined(OPENSSL_X86) || \
    (defined(__BYTE_ORDER__) && defined(__ORDER_LITTLE_ENDIAN__) && \
     __BYTE_ORDER__ == __ORDER_LITTLE_ENDIAN__)
#define OPENSSL_ENDIAN OPENSSL_LITTLE_ENDIAN
#elif defined(__BYTE_ORDER__) && defined(__ORDER_BIG_ENDIAN__) && \
      __BYTE_ORDER__ == __ORDER_BIG_ENDIAN__
#define OPENSSL_ENDIAN OPENSSL_BIG_ENDIAN
#else
#error "Cannot determine endianness"
#endif


#if (!defined(_MSC_VER) || defined(__clang__)) && defined(OPENSSL_64_BIT)
#define BORINGSSL_HAS_UINT128
typedef __int128_t int128_t;
typedef __uint128_t uint128_t;
#endif


// Constant-time utility functions.
//
// The following methods return a bitmask of all ones (0xff...f) for true and 0
// for false. This is useful for choosing a value based on the result of a
// conditional in constant time. For example,
//
// if (a < b) {
//   c = a;
// } else {
//   c = b;
// }
//
// can be written as
//
// crypto_word lt = constant_time_lt_w(a, b);
// c = constant_time_select_w(lt, a, b);

// crypto_word is the type that most constant-time functions use. Ideally we
// would like it to be |size_t|, but NaCl builds in 64-bit mode with 32-bit
// pointers, which means that |size_t| can be 32 bits when |crypto_word| is 64
// bits.
#if defined(OPENSSL_64_BIT)
typedef uint64_t crypto_word;
#define CRYPTO_WORD_BITS (64u)
#elif defined(OPENSSL_32_BIT)
typedef uint32_t crypto_word;
#define CRYPTO_WORD_BITS (32u)
#else
#error "Must define either OPENSSL_32_BIT or OPENSSL_64_BIT"
#endif

#define CONSTTIME_TRUE_W ~((crypto_word)0)
#define CONSTTIME_FALSE_W ((crypto_word)0)

// value_barrier_w returns |a|, but prevents GCC and Clang from reasoning about
// the returned value. This is used to mitigate compilers undoing constant-time
// code, until we can express our requirements directly in the language.
//
// Note the compiler is aware that |value_barrier_w| has no side effects and
// always has the same output for a given input. This allows it to eliminate
// dead code, move computations across loops, and vectorize.
static inline crypto_word_t value_barrier_w(crypto_word_t a) {
#if !defined(OPENSSL_NO_ASM) && (defined(__GNUC__) || defined(__clang__))
  __asm__("" : "+r"(a) : /* no inputs */);
#endif
  return a;
}

// value_barrier_u32 behaves like |value_barrier_w| but takes a |uint32_t|.
static inline uint32_t value_barrier_u32(uint32_t a) {
#if !defined(OPENSSL_NO_ASM) && (defined(__GNUC__) || defined(__clang__))
  __asm__("" : "+r"(a) : /* no inputs */);
#endif
  return a;
}

// value_barrier_u64 behaves like |value_barrier_w| but takes a |uint64_t|.
static inline uint64_t value_barrier_u64(uint64_t a) {
#if !defined(OPENSSL_NO_ASM) && (defined(__GNUC__) || defined(__clang__))
  __asm__("" : "+r"(a) : /* no inputs */);
#endif
  return a;
}

// constant_time_msb_w returns the given value with the MSB copied to all the
// other bits.
static inline crypto_word constant_time_msb_w(crypto_word a) {
  return 0u - (a >> (sizeof(a) * 8 - 1));
}

// constant_time_is_zero_w returns 0xff..f if a == 0 and 0 otherwise.
static inline crypto_word constant_time_is_zero_w(crypto_word a) {
  // Here is an SMT-LIB verification of this formula:
  //
  // (define-fun is_zero ((a (_ BitVec 32))) (_ BitVec 32)
  //   (bvand (bvnot a) (bvsub a #x00000001))
  // )
  //
  // (declare-fun a () (_ BitVec 32))
  //
  // (assert (not (= (= #x00000001 (bvlshr (is_zero a) #x0000001f)) (= a #x00000000))))
  // (check-sat)
  // (get-model)
  return constant_time_msb_w(~a & (a - 1));
}

static inline crypto_word constant_time_is_nonzero_w(crypto_word a) {
  return ~constant_time_is_zero_w(a);
}

// constant_time_eq_w returns 0xff..f if a == b and 0 otherwise.
static inline crypto_word constant_time_eq_w(crypto_word a,
                                               crypto_word b) {
  return constant_time_is_zero_w(a ^ b);
}

// constant_time_select_w returns (mask & a) | (~mask & b). When |mask| is all
// 1s or all 0s (as returned by the methods above), the select methods return
// either |a| (if |mask| is nonzero) or |b| (if |mask| is zero).
<<<<<<< HEAD
static inline crypto_word constant_time_select_w(crypto_word mask,
                                                   crypto_word a,
                                                   crypto_word b) {
  return (mask & a) | (~mask & b);
=======
static inline crypto_word_t constant_time_select_w(crypto_word_t mask,
                                                   crypto_word_t a,
                                                   crypto_word_t b) {
  // Clang recognizes this pattern as a select. While it usually transforms it
  // to a cmov, it sometimes further transforms it into a branch, which we do
  // not want.
  //
  // Adding barriers to both |mask| and |~mask| breaks the relationship between
  // the two, which makes the compiler stick with bitmasks.
  return (value_barrier_w(mask) & a) | (value_barrier_w(~mask) & b);
>>>>>>> 92b7c89e
}

// from_be_u32_ptr returns the 32-bit big-endian-encoded value at |data|.
static inline uint32_t from_be_u32_ptr(const uint8_t *data) {
  return ((uint32_t)data[0] << 24) |
         ((uint32_t)data[1] << 16) |
         ((uint32_t)data[2] << 8) |
         ((uint32_t)data[3]);
}


// to_be_u32_ptr writes the value |x| to the location |out| in big-endian
// order.
static inline void to_be_u32_ptr(uint8_t *out, uint32_t value) {
  out[0] = (uint8_t)(value >> 24);
  out[1] = (uint8_t)(value >> 16);
  out[2] = (uint8_t)(value >> 8);
  out[3] = (uint8_t)value;
}

// to_be_u64_ptr writes the value |value| to the location |out| in big-endian
// order.
static inline void to_be_u64_ptr(uint8_t *out, uint64_t value) {
  out[0] = (uint8_t)(value >> 56);
  out[1] = (uint8_t)(value >> 48);
  out[2] = (uint8_t)(value >> 40);
  out[3] = (uint8_t)(value >> 32);
  out[4] = (uint8_t)(value >> 24);
  out[5] = (uint8_t)(value >> 16);
  out[6] = (uint8_t)(value >> 8);
  out[7] = (uint8_t)value;
}

static inline void bytes_copy(uint8_t out[], const uint8_t in[], size_t len) {
  for (size_t i = 0; i < len; ++i) {
    out[i] = in[i];
  }
}

#endif  // OPENSSL_HEADER_CRYPTO_INTERNAL_H<|MERGE_RESOLUTION|>--- conflicted
+++ resolved
@@ -190,7 +190,7 @@
 // Note the compiler is aware that |value_barrier_w| has no side effects and
 // always has the same output for a given input. This allows it to eliminate
 // dead code, move computations across loops, and vectorize.
-static inline crypto_word_t value_barrier_w(crypto_word_t a) {
+static inline crypto_word value_barrier_w(crypto_word a) {
 #if !defined(OPENSSL_NO_ASM) && (defined(__GNUC__) || defined(__clang__))
   __asm__("" : "+r"(a) : /* no inputs */);
 #endif
@@ -248,15 +248,9 @@
 // constant_time_select_w returns (mask & a) | (~mask & b). When |mask| is all
 // 1s or all 0s (as returned by the methods above), the select methods return
 // either |a| (if |mask| is nonzero) or |b| (if |mask| is zero).
-<<<<<<< HEAD
 static inline crypto_word constant_time_select_w(crypto_word mask,
                                                    crypto_word a,
                                                    crypto_word b) {
-  return (mask & a) | (~mask & b);
-=======
-static inline crypto_word_t constant_time_select_w(crypto_word_t mask,
-                                                   crypto_word_t a,
-                                                   crypto_word_t b) {
   // Clang recognizes this pattern as a select. While it usually transforms it
   // to a cmov, it sometimes further transforms it into a branch, which we do
   // not want.
@@ -264,7 +258,6 @@
   // Adding barriers to both |mask| and |~mask| breaks the relationship between
   // the two, which makes the compiler stick with bitmasks.
   return (value_barrier_w(mask) & a) | (value_barrier_w(~mask) & b);
->>>>>>> 92b7c89e
 }
 
 // from_be_u32_ptr returns the 32-bit big-endian-encoded value at |data|.
