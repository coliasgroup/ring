/* Copyright (c) 2019, Google Inc.
 *
 * Permission to use, copy, modify, and/or distribute this software for any
 * purpose with or without fee is hereby granted, provided that the above
 * copyright notice and this permission notice appear in all copies.
 *
 * THE SOFTWARE IS PROVIDED "AS IS" AND THE AUTHOR DISCLAIMS ALL WARRANTIES
 * WITH REGARD TO THIS SOFTWARE INCLUDING ALL IMPLIED WARRANTIES OF
 * MERCHANTABILITY AND FITNESS. IN NO EVENT SHALL THE AUTHOR BE LIABLE FOR ANY
 * SPECIAL, DIRECT, INDIRECT, OR CONSEQUENTIAL DAMAGES OR ANY DAMAGES
 * WHATSOEVER RESULTING FROM LOSS OF USE, DATA OR PROFITS, WHETHER IN AN ACTION
 * OF CONTRACT, NEGLIGENCE OR OTHER TORTIOUS ACTION, ARISING OUT OF OR IN
 * CONNECTION WITH THE USE OR PERFORMANCE OF THIS SOFTWARE. */

#include <ring-core/aes.h>

#include "../../internal.h"

#if defined(OPENSSL_SSE2)
#include <emmintrin.h>
#endif


// This file contains a constant-time implementation of AES, bitsliced with
// 32-bit, 64-bit, or 128-bit words, operating on two-, four-, and eight-block
// batches, respectively. The 128-bit implementation requires SSE2 intrinsics.
//
// This implementation is based on the algorithms described in the following
// references:
// - https://bearssl.org/constanttime.html#aes
// - https://eprint.iacr.org/2009/129.pdf
// - https://eprint.iacr.org/2009/191.pdf


// Word operations.
//
// An aes_word_t is the word used for this AES implementation. Throughout this
// file, bits and bytes are ordered little-endian, though "left" and "right"
// shifts match the operations themselves, which makes them reversed in a
// little-endian, left-to-right reading.
//
// Eight |aes_word_t|s contain |AES_NOHW_BATCH_SIZE| blocks. The bits in an
// |aes_word_t| are divided into 16 consecutive groups of |AES_NOHW_BATCH_SIZE|
// bits each, each corresponding to a byte in an AES block in column-major
// order (AES's byte order). We refer to these as "logical bytes". Note, in the
// 32-bit and 64-bit implementations, they are smaller than a byte. (The
// contents of a logical byte will be described later.)
//
// MSVC does not support C bit operators on |__m128i|, so the wrapper functions
// |aes_nohw_and|, etc., should be used instead. Note |aes_nohw_shift_left| and
// |aes_nohw_shift_right| measure the shift in logical bytes. That is, the shift
// value ranges from 0 to 15 independent of |aes_word_t| and
// |AES_NOHW_BATCH_SIZE|.
//
// This ordering is different from https://eprint.iacr.org/2009/129.pdf, which
// uses row-major order. Matching the AES order was easier to reason about, and
// we do not have PSHUFB available to arbitrarily permute bytes.

#if defined(OPENSSL_SSE2)
typedef __m128i aes_word_t;
// AES_NOHW_WORD_SIZE is sizeof(aes_word_t). alignas(sizeof(T)) does not work in
// MSVC, so we define a constant.
#define AES_NOHW_WORD_SIZE 16
#define AES_NOHW_BATCH_SIZE 8
#define AES_NOHW_ROW0_MASK \
  _mm_set_epi32(0x000000ff, 0x000000ff, 0x000000ff, 0x000000ff)
#define AES_NOHW_ROW1_MASK \
  _mm_set_epi32(0x0000ff00, 0x0000ff00, 0x0000ff00, 0x0000ff00)
#define AES_NOHW_ROW2_MASK \
  _mm_set_epi32(0x00ff0000, 0x00ff0000, 0x00ff0000, 0x00ff0000)
#define AES_NOHW_ROW3_MASK \
  _mm_set_epi32(0xff000000, 0xff000000, 0xff000000, 0xff000000)

static inline aes_word_t aes_nohw_and(aes_word_t a, aes_word_t b) {
  return _mm_and_si128(a, b);
}

static inline aes_word_t aes_nohw_or(aes_word_t a, aes_word_t b) {
  return _mm_or_si128(a, b);
}

static inline aes_word_t aes_nohw_xor(aes_word_t a, aes_word_t b) {
  return _mm_xor_si128(a, b);
}

static inline aes_word_t aes_nohw_not(aes_word_t a) {
  return _mm_xor_si128(
      a, _mm_set_epi32(0xffffffff, 0xffffffff, 0xffffffff, 0xffffffff));
}

// These are macros because parameters to |_mm_slli_si128| and |_mm_srli_si128|
// must be constants.
#define aes_nohw_shift_left(/* aes_word_t */ a, /* const */ i) \
  _mm_slli_si128((a), (i))
#define aes_nohw_shift_right(/* aes_word_t */ a, /* const */ i) \
  _mm_srli_si128((a), (i))
#else  // !OPENSSL_SSE2
#if defined(OPENSSL_64_BIT)
typedef uint64_t aes_word_t;
#define AES_NOHW_WORD_SIZE 8
#define AES_NOHW_BATCH_SIZE 4
#define AES_NOHW_ROW0_MASK UINT64_C(0x000f000f000f000f)
#define AES_NOHW_ROW1_MASK UINT64_C(0x00f000f000f000f0)
#define AES_NOHW_ROW2_MASK UINT64_C(0x0f000f000f000f00)
#define AES_NOHW_ROW3_MASK UINT64_C(0xf000f000f000f000)
#else  // !OPENSSL_64_BIT
typedef uint32_t aes_word_t;
#define AES_NOHW_WORD_SIZE 4
#define AES_NOHW_BATCH_SIZE 2
#define AES_NOHW_ROW0_MASK 0x03030303
#define AES_NOHW_ROW1_MASK 0x0c0c0c0c
#define AES_NOHW_ROW2_MASK 0x30303030
#define AES_NOHW_ROW3_MASK 0xc0c0c0c0
#endif  // OPENSSL_64_BIT

static inline aes_word_t aes_nohw_and(aes_word_t a, aes_word_t b) {
  return a & b;
}

static inline aes_word_t aes_nohw_or(aes_word_t a, aes_word_t b) {
  return a | b;
}

static inline aes_word_t aes_nohw_xor(aes_word_t a, aes_word_t b) {
  return a ^ b;
}

static inline aes_word_t aes_nohw_not(aes_word_t a) { return ~a; }

static inline aes_word_t aes_nohw_shift_left(aes_word_t a, aes_word_t i) {
  return a << (i * AES_NOHW_BATCH_SIZE);
}

static inline aes_word_t aes_nohw_shift_right(aes_word_t a, aes_word_t i) {
  return a >> (i * AES_NOHW_BATCH_SIZE);
}
#endif  // OPENSSL_SSE2

OPENSSL_STATIC_ASSERT(AES_NOHW_BATCH_SIZE * 128 == 8 * 8 * sizeof(aes_word_t),
                      "batch size does not match word size");
OPENSSL_STATIC_ASSERT(AES_NOHW_WORD_SIZE == sizeof(aes_word_t),
                      "AES_NOHW_WORD_SIZE is incorrect");


// Block representations.
//
// This implementation uses three representations for AES blocks. First, the
// public API represents blocks as uint8_t[16] in the usual way. Second, most
// AES steps are evaluated in bitsliced form, stored in an |AES_NOHW_BATCH|.
// This stores |AES_NOHW_BATCH_SIZE| blocks in bitsliced order. For 64-bit words
// containing bitsliced blocks a, b, c, d, this would be as follows (vertical
// bars divide logical bytes):
//
//   batch.w[0] = a0 b0 c0 d0 |  a8  b8  c8  d8 | a16 b16 c16 d16 ...
//   batch.w[1] = a1 b1 c1 d1 |  a9  b9  c9  d9 | a17 b17 c17 d17 ...
//   batch.w[2] = a2 b2 c2 d2 | a10 b10 c10 d10 | a18 b18 c18 d18 ...
//   batch.w[3] = a3 b3 c3 d3 | a11 b11 c11 d11 | a19 b19 c19 d19 ...
//   ...
//
// Finally, an individual block may be stored as an intermediate form in an
// aes_word_t[AES_NOHW_BLOCK_WORDS]. In this form, we permute the bits in each
// block, so that block[0]'s ith logical byte contains least-significant
// |AES_NOHW_BATCH_SIZE| bits of byte i, block[1] contains the next group of
// |AES_NOHW_BATCH_SIZE| bits, and so on. We refer to this transformation as
// "compacting" the block. Note this is no-op with 128-bit words because then
// |AES_NOHW_BLOCK_WORDS| is one and |AES_NOHW_BATCH_SIZE| is eight. For 64-bit
// words, one block would be stored in two words:
//
//   block[0] = a0 a1 a2 a3 |  a8  a9 a10 a11 | a16 a17 a18 a19 ...
//   block[1] = a4 a5 a6 a7 | a12 a13 a14 a15 | a20 a21 a22 a23 ...
//
// Observe that the distances between corresponding bits in bitsliced and
// compact bit orders match. If we line up corresponding words of each block,
// the bitsliced and compact representations may be converted by tranposing bits
// in corresponding logical bytes. Continuing the 64-bit example:
//
//   block_a[0] = a0 a1 a2 a3 |  a8  a9 a10 a11 | a16 a17 a18 a19 ...
//   block_b[0] = b0 b1 b2 b3 |  b8  b9 b10 b11 | b16 b17 b18 b19 ...
//   block_c[0] = c0 c1 c2 c3 |  c8  c9 c10 c11 | c16 c17 c18 c19 ...
//   block_d[0] = d0 d1 d2 d3 |  d8  d9 d10 d11 | d16 d17 d18 d19 ...
//
//   batch.w[0] = a0 b0 c0 d0 |  a8  b8  c8  d8 | a16 b16 c16 d16 ...
//   batch.w[1] = a1 b1 c1 d1 |  a9  b9  c9  d9 | a17 b17 c17 d17 ...
//   batch.w[2] = a2 b2 c2 d2 | a10 b10 c10 d10 | a18 b18 c18 d18 ...
//   batch.w[3] = a3 b3 c3 d3 | a11 b11 c11 d11 | a19 b19 c19 d19 ...
//
// Note also that bitwise operations and (logical) byte permutations on an
// |aes_word_t| work equally for the bitsliced and compact words.
//
// We use the compact form in the |AES_KEY| representation to save work
// inflating round keys into |AES_NOHW_BATCH|. The compact form also exists
// temporarily while moving blocks in or out of an |AES_NOHW_BATCH|, immediately
// before or after |aes_nohw_transpose|.

#define AES_NOHW_BLOCK_WORDS (16 / sizeof(aes_word_t))

// An AES_NOHW_BATCH stores |AES_NOHW_BATCH_SIZE| blocks. Unless otherwise
// specified, it is in bitsliced form.
typedef struct {
  aes_word_t w[8];
} AES_NOHW_BATCH;

// An AES_NOHW_SCHEDULE is an expanded bitsliced AES key schedule. It is
// suitable for encryption or decryption. It is as large as |AES_NOHW_BATCH|
// |AES_KEY|s so it should not be used as a long-term key representation.
typedef struct {
  // keys is an array of batches, one for each round key. Each batch stores
  // |AES_NOHW_BATCH_SIZE| copies of the round key in bitsliced form.
  AES_NOHW_BATCH keys[AES_MAXNR + 1];
} AES_NOHW_SCHEDULE;

// aes_nohw_batch_set sets the |i|th block of |batch| to |in|. |batch| is in
// compact form.
static inline void aes_nohw_batch_set(AES_NOHW_BATCH *batch,
                                      const aes_word_t in[AES_NOHW_BLOCK_WORDS],
                                      size_t i) {
  // Note the words are interleaved. The order comes from |aes_nohw_transpose|.
  // If |i| is zero and this is the 64-bit implementation, in[0] contains bits
  // 0-3 and in[1] contains bits 4-7. We place in[0] at w[0] and in[1] at
  // w[4] so that bits 0 and 4 are in the correct position. (In general, bits
  // along diagonals of |AES_NOHW_BATCH_SIZE| by |AES_NOHW_BATCH_SIZE| squares
  // will be correctly placed.)
  dev_assert_secret(i < AES_NOHW_BATCH_SIZE);
#if defined(OPENSSL_SSE2)
  batch->w[i] = in[0];
#elif defined(OPENSSL_64_BIT)
  batch->w[i] = in[0];
  batch->w[i + 4] = in[1];
#else
  batch->w[i] = in[0];
  batch->w[i + 2] = in[1];
  batch->w[i + 4] = in[2];
  batch->w[i + 6] = in[3];
#endif
}

// aes_nohw_batch_get writes the |i|th block of |batch| to |out|. |batch| is in
// compact form.
static inline void aes_nohw_batch_get(const AES_NOHW_BATCH *batch,
                                      aes_word_t out[AES_NOHW_BLOCK_WORDS],
                                      size_t i) {
  dev_assert_secret(i < AES_NOHW_BATCH_SIZE);
#if defined(OPENSSL_SSE2)
  out[0] = batch->w[i];
#elif defined(OPENSSL_64_BIT)
  out[0] = batch->w[i];
  out[1] = batch->w[i + 4];
#else
  out[0] = batch->w[i];
  out[1] = batch->w[i + 2];
  out[2] = batch->w[i + 4];
  out[3] = batch->w[i + 6];
#endif
}

#if !defined(OPENSSL_SSE2)
// aes_nohw_delta_swap returns |a| with bits |a & mask| and
// |a & (mask << shift)| swapped. |mask| and |mask << shift| may not overlap.
static inline aes_word_t aes_nohw_delta_swap(aes_word_t a, aes_word_t mask,
                                             aes_word_t shift) {
  // See
  // https://reflectionsonsecurity.wordpress.com/2014/05/11/efficient-bit-permutation-using-delta-swaps/
  aes_word_t b = (a ^ (a >> shift)) & mask;
  return a ^ b ^ (b << shift);
}

// In the 32-bit and 64-bit implementations, a block spans multiple words.
// |aes_nohw_compact_block| must permute bits across different words. First we
// implement |aes_nohw_compact_word| which performs a smaller version of the
// transformation which stays within a single word.
//
// These transformations are generalizations of the output of
// http://programming.sirrida.de/calcperm.php on smaller inputs.
#if defined(OPENSSL_64_BIT)
static inline uint64_t aes_nohw_compact_word(uint64_t a) {
  // Numbering the 64/2 = 16 4-bit chunks, least to most significant, we swap
  // quartets of those chunks:
  //   0 1 2 3 | 4 5 6 7 | 8  9 10 11 | 12 13 14 15 =>
  //   0 2 1 3 | 4 6 5 7 | 8 10  9 11 | 12 14 13 15
  a = aes_nohw_delta_swap(a, UINT64_C(0x00f000f000f000f0), 4);
  // Swap quartets of 8-bit chunks (still numbering by 4-bit chunks):
  //   0 2 1 3 | 4 6 5 7 | 8 10  9 11 | 12 14 13 15 =>
  //   0 2 4 6 | 1 3 5 7 | 8 10 12 14 |  9 11 13 15
  a = aes_nohw_delta_swap(a, UINT64_C(0x0000ff000000ff00), 8);
  // Swap quartets of 16-bit chunks (still numbering by 4-bit chunks):
  //   0 2 4 6 | 1  3  5  7 | 8 10 12 14 | 9 11 13 15 =>
  //   0 2 4 6 | 8 10 12 14 | 1  3  5  7 | 9 11 13 15
  a = aes_nohw_delta_swap(a, UINT64_C(0x00000000ffff0000), 16);
  return a;
}

static inline uint64_t aes_nohw_uncompact_word(uint64_t a) {
  // Reverse the steps of |aes_nohw_uncompact_word|.
  a = aes_nohw_delta_swap(a, UINT64_C(0x00000000ffff0000), 16);
  a = aes_nohw_delta_swap(a, UINT64_C(0x0000ff000000ff00), 8);
  a = aes_nohw_delta_swap(a, UINT64_C(0x00f000f000f000f0), 4);
  return a;
}
#else   // !OPENSSL_64_BIT
static inline uint32_t aes_nohw_compact_word(uint32_t a) {
  // Numbering the 32/2 = 16 pairs of bits, least to most significant, we swap:
  //   0 1 2 3 | 4 5 6 7 | 8  9 10 11 | 12 13 14 15 =>
  //   0 4 2 6 | 1 5 3 7 | 8 12 10 14 |  9 13 11 15
  // Note:  0x00cc = 0b0000_0000_1100_1100
  //   0x00cc << 6 = 0b0011_0011_0000_0000
  a = aes_nohw_delta_swap(a, 0x00cc00cc, 6);
  // Now we swap groups of four bits (still numbering by pairs):
  //   0 4 2  6 | 1 5 3  7 | 8 12 10 14 | 9 13 11 15 =>
  //   0 4 8 12 | 1 5 9 13 | 2  6 10 14 | 3  7 11 15
  // Note: 0x0000_f0f0 << 12 = 0x0f0f_0000
  a = aes_nohw_delta_swap(a, 0x0000f0f0, 12);
  return a;
}

static inline uint32_t aes_nohw_uncompact_word(uint32_t a) {
  // Reverse the steps of |aes_nohw_uncompact_word|.
  a = aes_nohw_delta_swap(a, 0x0000f0f0, 12);
  a = aes_nohw_delta_swap(a, 0x00cc00cc, 6);
  return a;
}

static inline uint32_t aes_nohw_word_from_bytes(uint8_t a0, uint8_t a1,
                                                uint8_t a2, uint8_t a3) {
  return (uint32_t)a0 | ((uint32_t)a1 << 8) | ((uint32_t)a2 << 16) |
         ((uint32_t)a3 << 24);
}

static inline uint8_t lo(uint32_t a) {
  return (uint8_t)a;
}

#endif  // OPENSSL_64_BIT
#endif  // !OPENSSL_SSE2

static inline void aes_nohw_compact_block(aes_word_t out[AES_NOHW_BLOCK_WORDS],
                                          const uint8_t in[16]) {
  OPENSSL_memcpy(out, in, 16);
#if defined(OPENSSL_SSE2)
  // No conversions needed.
#elif defined(OPENSSL_64_BIT)
  uint64_t a0 = aes_nohw_compact_word(out[0]);
  uint64_t a1 = aes_nohw_compact_word(out[1]);
  out[0] = (a0 & UINT64_C(0x00000000ffffffff)) | (a1 << 32);
  out[1] = (a1 & UINT64_C(0xffffffff00000000)) | (a0 >> 32);
#else
  uint32_t a0 = aes_nohw_compact_word(out[0]);
  uint32_t a1 = aes_nohw_compact_word(out[1]);
  uint32_t a2 = aes_nohw_compact_word(out[2]);
  uint32_t a3 = aes_nohw_compact_word(out[3]);
  // Note clang, when building for ARM Thumb2, will sometimes miscompile
  // expressions such as (a0 & 0x0000ff00) << 8, particularly when building
  // without optimizations. This bug was introduced in
  // https://reviews.llvm.org/rL340261 and fixed in
  // https://reviews.llvm.org/rL351310. The following is written to avoid this.
  out[0] = aes_nohw_word_from_bytes(lo(a0), lo(a1), lo(a2), lo(a3));
  out[1] = aes_nohw_word_from_bytes(lo(a0 >> 8), lo(a1 >> 8), lo(a2 >> 8), lo(a3 >> 8));
  out[2] = aes_nohw_word_from_bytes(lo(a0 >> 16), lo(a1 >> 16), lo(a2 >> 16), lo(a3 >> 16));
  out[3] = aes_nohw_word_from_bytes(lo(a0 >> 24), lo(a1 >> 24), lo(a2 >> 24), lo(a3 >> 24));
#endif
}

static inline void aes_nohw_uncompact_block(
    uint8_t out[16], const aes_word_t in[AES_NOHW_BLOCK_WORDS]) {
#if defined(OPENSSL_SSE2)
  OPENSSL_memcpy(out, in, 16);  // No conversions needed.
#elif defined(OPENSSL_64_BIT)
  uint64_t a0 = in[0];
  uint64_t a1 = in[1];
  uint64_t b0 =
      aes_nohw_uncompact_word((a0 & UINT64_C(0x00000000ffffffff)) | (a1 << 32));
  uint64_t b1 =
      aes_nohw_uncompact_word((a1 & UINT64_C(0xffffffff00000000)) | (a0 >> 32));
  OPENSSL_memcpy(out, &b0, 8);
  OPENSSL_memcpy(out + 8, &b1, 8);
#else
  uint32_t a0 = in[0];
  uint32_t a1 = in[1];
  uint32_t a2 = in[2];
  uint32_t a3 = in[3];
  // Note clang, when building for ARM Thumb2, will sometimes miscompile
  // expressions such as (a0 & 0x0000ff00) << 8, particularly when building
  // without optimizations. This bug was introduced in
  // https://reviews.llvm.org/rL340261 and fixed in
  // https://reviews.llvm.org/rL351310. The following is written to avoid this.
  uint32_t b0 = aes_nohw_word_from_bytes(lo(a0), lo(a1), lo(a2), lo(a3));
  uint32_t b1 = aes_nohw_word_from_bytes(lo(a0 >> 8), lo(a1 >> 8), lo(a2 >> 8), lo(a3 >> 8));
  uint32_t b2 =
      aes_nohw_word_from_bytes(lo(a0 >> 16), lo(a1 >> 16), lo(a2 >> 16), lo(a3 >> 16));
  uint32_t b3 =
      aes_nohw_word_from_bytes(lo(a0 >> 24), lo(a1 >> 24), lo(a2 >> 24), lo(a3 >> 24));
  b0 = aes_nohw_uncompact_word(b0);
  b1 = aes_nohw_uncompact_word(b1);
  b2 = aes_nohw_uncompact_word(b2);
  b3 = aes_nohw_uncompact_word(b3);
  OPENSSL_memcpy(out, &b0, 4);
  OPENSSL_memcpy(out + 4, &b1, 4);
  OPENSSL_memcpy(out + 8, &b2, 4);
  OPENSSL_memcpy(out + 12, &b3, 4);
#endif
}

// aes_nohw_swap_bits is a variation on a delta swap. It swaps the bits in
// |*a & (mask << shift)| with the bits in |*b & mask|. |mask| and
// |mask << shift| must not overlap. |mask| is specified as a |uint32_t|, but it
// is repeated to the full width of |aes_word_t|.
#if defined(OPENSSL_SSE2)
// This must be a macro because |_mm_srli_epi32| and |_mm_slli_epi32| require
// constant shift values.
#define aes_nohw_swap_bits(/*__m128i* */ a, /*__m128i* */ b,              \
                           /* uint32_t */ mask, /* const */ shift)        \
  do {                                                                    \
    __m128i swap =                                                        \
        _mm_and_si128(_mm_xor_si128(_mm_srli_epi32(*(a), (shift)), *(b)), \
                      _mm_set_epi32((mask), (mask), (mask), (mask)));     \
    *(a) = _mm_xor_si128(*(a), _mm_slli_epi32(swap, (shift)));            \
    *(b) = _mm_xor_si128(*(b), swap);                                     \
                                                                          \
  } while (0)
#else
static inline void aes_nohw_swap_bits(aes_word_t *a, aes_word_t *b,
                                      uint32_t mask, aes_word_t shift) {
#if defined(OPENSSL_64_BIT)
  aes_word_t mask_w = (((uint64_t)mask) << 32) | mask;
#else
  aes_word_t mask_w = mask;
#endif
  // This is a variation on a delta swap.
  aes_word_t swap = ((*a >> shift) ^ *b) & mask_w;
  *a ^= swap << shift;
  *b ^= swap;
}
#endif  // OPENSSL_SSE2

// aes_nohw_transpose converts |batch| to and from bitsliced form. It divides
// the 8 × word_size bits into AES_NOHW_BATCH_SIZE × AES_NOHW_BATCH_SIZE squares
// and transposes each square.
static void aes_nohw_transpose(AES_NOHW_BATCH *batch) {
  // Swap bits with index 0 and 1 mod 2 (0x55 = 0b01010101).
  aes_nohw_swap_bits(&batch->w[0], &batch->w[1], 0x55555555, 1);
  aes_nohw_swap_bits(&batch->w[2], &batch->w[3], 0x55555555, 1);
  aes_nohw_swap_bits(&batch->w[4], &batch->w[5], 0x55555555, 1);
  aes_nohw_swap_bits(&batch->w[6], &batch->w[7], 0x55555555, 1);

#if AES_NOHW_BATCH_SIZE >= 4
  // Swap bits with index 0-1 and 2-3 mod 4 (0x33 = 0b00110011).
  aes_nohw_swap_bits(&batch->w[0], &batch->w[2], 0x33333333, 2);
  aes_nohw_swap_bits(&batch->w[1], &batch->w[3], 0x33333333, 2);
  aes_nohw_swap_bits(&batch->w[4], &batch->w[6], 0x33333333, 2);
  aes_nohw_swap_bits(&batch->w[5], &batch->w[7], 0x33333333, 2);
#endif

#if AES_NOHW_BATCH_SIZE >= 8
  // Swap bits with index 0-3 and 4-7 mod 8 (0x0f = 0b00001111).
  aes_nohw_swap_bits(&batch->w[0], &batch->w[4], 0x0f0f0f0f, 4);
  aes_nohw_swap_bits(&batch->w[1], &batch->w[5], 0x0f0f0f0f, 4);
  aes_nohw_swap_bits(&batch->w[2], &batch->w[6], 0x0f0f0f0f, 4);
  aes_nohw_swap_bits(&batch->w[3], &batch->w[7], 0x0f0f0f0f, 4);
#endif
}

// aes_nohw_to_batch initializes |out| with the |num_blocks| blocks from |in|.
// |num_blocks| must be at most |AES_NOHW_BATCH|.
static void aes_nohw_to_batch(AES_NOHW_BATCH *out, const uint8_t *in,
                              size_t num_blocks) {
  // Don't leave unused blocks uninitialized.
  OPENSSL_memset(out, 0, sizeof(AES_NOHW_BATCH));
  debug_assert_nonsecret(num_blocks <= AES_NOHW_BATCH_SIZE);
  for (size_t i = 0; i < num_blocks; i++) {
    aes_word_t block[AES_NOHW_BLOCK_WORDS];
    aes_nohw_compact_block(block, in + 16 * i);
    aes_nohw_batch_set(out, block, i);
  }

  aes_nohw_transpose(out);
}

// aes_nohw_to_batch writes the first |num_blocks| blocks in |batch| to |out|.
// |num_blocks| must be at most |AES_NOHW_BATCH|.
static void aes_nohw_from_batch(uint8_t *out, size_t num_blocks,
                                const AES_NOHW_BATCH *batch) {
  AES_NOHW_BATCH copy = *batch;
  aes_nohw_transpose(&copy);

  debug_assert_nonsecret(num_blocks <= AES_NOHW_BATCH_SIZE);
  for (size_t i = 0; i < num_blocks; i++) {
    aes_word_t block[AES_NOHW_BLOCK_WORDS];
    aes_nohw_batch_get(&copy, block, i);
    aes_nohw_uncompact_block(out + 16 * i, block);
  }
}


// AES round steps.

static void aes_nohw_add_round_key(AES_NOHW_BATCH *batch,
                                   const AES_NOHW_BATCH *key) {
  for (size_t i = 0; i < 8; i++) {
    batch->w[i] = aes_nohw_xor(batch->w[i], key->w[i]);
  }
}

static void aes_nohw_sub_bytes(AES_NOHW_BATCH *batch) {
  // See https://eprint.iacr.org/2009/191.pdf, Appendix C.
  aes_word_t x0 = batch->w[7];
  aes_word_t x1 = batch->w[6];
  aes_word_t x2 = batch->w[5];
  aes_word_t x3 = batch->w[4];
  aes_word_t x4 = batch->w[3];
  aes_word_t x5 = batch->w[2];
  aes_word_t x6 = batch->w[1];
  aes_word_t x7 = batch->w[0];

  // Figure 2, the top linear transformation.
  aes_word_t y14 = aes_nohw_xor(x3, x5);
  aes_word_t y13 = aes_nohw_xor(x0, x6);
  aes_word_t y9 = aes_nohw_xor(x0, x3);
  aes_word_t y8 = aes_nohw_xor(x0, x5);
  aes_word_t t0 = aes_nohw_xor(x1, x2);
  aes_word_t y1 = aes_nohw_xor(t0, x7);
  aes_word_t y4 = aes_nohw_xor(y1, x3);
  aes_word_t y12 = aes_nohw_xor(y13, y14);
  aes_word_t y2 = aes_nohw_xor(y1, x0);
  aes_word_t y5 = aes_nohw_xor(y1, x6);
  aes_word_t y3 = aes_nohw_xor(y5, y8);
  aes_word_t t1 = aes_nohw_xor(x4, y12);
  aes_word_t y15 = aes_nohw_xor(t1, x5);
  aes_word_t y20 = aes_nohw_xor(t1, x1);
  aes_word_t y6 = aes_nohw_xor(y15, x7);
  aes_word_t y10 = aes_nohw_xor(y15, t0);
  aes_word_t y11 = aes_nohw_xor(y20, y9);
  aes_word_t y7 = aes_nohw_xor(x7, y11);
  aes_word_t y17 = aes_nohw_xor(y10, y11);
  aes_word_t y19 = aes_nohw_xor(y10, y8);
  aes_word_t y16 = aes_nohw_xor(t0, y11);
  aes_word_t y21 = aes_nohw_xor(y13, y16);
  aes_word_t y18 = aes_nohw_xor(x0, y16);

  // Figure 3, the middle non-linear section.
  aes_word_t t2 = aes_nohw_and(y12, y15);
  aes_word_t t3 = aes_nohw_and(y3, y6);
  aes_word_t t4 = aes_nohw_xor(t3, t2);
  aes_word_t t5 = aes_nohw_and(y4, x7);
  aes_word_t t6 = aes_nohw_xor(t5, t2);
  aes_word_t t7 = aes_nohw_and(y13, y16);
  aes_word_t t8 = aes_nohw_and(y5, y1);
  aes_word_t t9 = aes_nohw_xor(t8, t7);
  aes_word_t t10 = aes_nohw_and(y2, y7);
  aes_word_t t11 = aes_nohw_xor(t10, t7);
  aes_word_t t12 = aes_nohw_and(y9, y11);
  aes_word_t t13 = aes_nohw_and(y14, y17);
  aes_word_t t14 = aes_nohw_xor(t13, t12);
  aes_word_t t15 = aes_nohw_and(y8, y10);
  aes_word_t t16 = aes_nohw_xor(t15, t12);
  aes_word_t t17 = aes_nohw_xor(t4, t14);
  aes_word_t t18 = aes_nohw_xor(t6, t16);
  aes_word_t t19 = aes_nohw_xor(t9, t14);
  aes_word_t t20 = aes_nohw_xor(t11, t16);
  aes_word_t t21 = aes_nohw_xor(t17, y20);
  aes_word_t t22 = aes_nohw_xor(t18, y19);
  aes_word_t t23 = aes_nohw_xor(t19, y21);
  aes_word_t t24 = aes_nohw_xor(t20, y18);
  aes_word_t t25 = aes_nohw_xor(t21, t22);
  aes_word_t t26 = aes_nohw_and(t21, t23);
  aes_word_t t27 = aes_nohw_xor(t24, t26);
  aes_word_t t28 = aes_nohw_and(t25, t27);
  aes_word_t t29 = aes_nohw_xor(t28, t22);
  aes_word_t t30 = aes_nohw_xor(t23, t24);
  aes_word_t t31 = aes_nohw_xor(t22, t26);
  aes_word_t t32 = aes_nohw_and(t31, t30);
  aes_word_t t33 = aes_nohw_xor(t32, t24);
  aes_word_t t34 = aes_nohw_xor(t23, t33);
  aes_word_t t35 = aes_nohw_xor(t27, t33);
  aes_word_t t36 = aes_nohw_and(t24, t35);
  aes_word_t t37 = aes_nohw_xor(t36, t34);
  aes_word_t t38 = aes_nohw_xor(t27, t36);
  aes_word_t t39 = aes_nohw_and(t29, t38);
  aes_word_t t40 = aes_nohw_xor(t25, t39);
  aes_word_t t41 = aes_nohw_xor(t40, t37);
  aes_word_t t42 = aes_nohw_xor(t29, t33);
  aes_word_t t43 = aes_nohw_xor(t29, t40);
  aes_word_t t44 = aes_nohw_xor(t33, t37);
  aes_word_t t45 = aes_nohw_xor(t42, t41);
  aes_word_t z0 = aes_nohw_and(t44, y15);
  aes_word_t z1 = aes_nohw_and(t37, y6);
  aes_word_t z2 = aes_nohw_and(t33, x7);
  aes_word_t z3 = aes_nohw_and(t43, y16);
  aes_word_t z4 = aes_nohw_and(t40, y1);
  aes_word_t z5 = aes_nohw_and(t29, y7);
  aes_word_t z6 = aes_nohw_and(t42, y11);
  aes_word_t z7 = aes_nohw_and(t45, y17);
  aes_word_t z8 = aes_nohw_and(t41, y10);
  aes_word_t z9 = aes_nohw_and(t44, y12);
  aes_word_t z10 = aes_nohw_and(t37, y3);
  aes_word_t z11 = aes_nohw_and(t33, y4);
  aes_word_t z12 = aes_nohw_and(t43, y13);
  aes_word_t z13 = aes_nohw_and(t40, y5);
  aes_word_t z14 = aes_nohw_and(t29, y2);
  aes_word_t z15 = aes_nohw_and(t42, y9);
  aes_word_t z16 = aes_nohw_and(t45, y14);
  aes_word_t z17 = aes_nohw_and(t41, y8);

  // Figure 4, bottom linear transformation.
  aes_word_t t46 = aes_nohw_xor(z15, z16);
  aes_word_t t47 = aes_nohw_xor(z10, z11);
  aes_word_t t48 = aes_nohw_xor(z5, z13);
  aes_word_t t49 = aes_nohw_xor(z9, z10);
  aes_word_t t50 = aes_nohw_xor(z2, z12);
  aes_word_t t51 = aes_nohw_xor(z2, z5);
  aes_word_t t52 = aes_nohw_xor(z7, z8);
  aes_word_t t53 = aes_nohw_xor(z0, z3);
  aes_word_t t54 = aes_nohw_xor(z6, z7);
  aes_word_t t55 = aes_nohw_xor(z16, z17);
  aes_word_t t56 = aes_nohw_xor(z12, t48);
  aes_word_t t57 = aes_nohw_xor(t50, t53);
  aes_word_t t58 = aes_nohw_xor(z4, t46);
  aes_word_t t59 = aes_nohw_xor(z3, t54);
  aes_word_t t60 = aes_nohw_xor(t46, t57);
  aes_word_t t61 = aes_nohw_xor(z14, t57);
  aes_word_t t62 = aes_nohw_xor(t52, t58);
  aes_word_t t63 = aes_nohw_xor(t49, t58);
  aes_word_t t64 = aes_nohw_xor(z4, t59);
  aes_word_t t65 = aes_nohw_xor(t61, t62);
  aes_word_t t66 = aes_nohw_xor(z1, t63);
  aes_word_t s0 = aes_nohw_xor(t59, t63);
  aes_word_t s6 = aes_nohw_xor(t56, aes_nohw_not(t62));
  aes_word_t s7 = aes_nohw_xor(t48, aes_nohw_not(t60));
  aes_word_t t67 = aes_nohw_xor(t64, t65);
  aes_word_t s3 = aes_nohw_xor(t53, t66);
  aes_word_t s4 = aes_nohw_xor(t51, t66);
  aes_word_t s5 = aes_nohw_xor(t47, t65);
  aes_word_t s1 = aes_nohw_xor(t64, aes_nohw_not(s3));
  aes_word_t s2 = aes_nohw_xor(t55, aes_nohw_not(t67));

  batch->w[0] = s7;
  batch->w[1] = s6;
  batch->w[2] = s5;
  batch->w[3] = s4;
  batch->w[4] = s3;
  batch->w[5] = s2;
  batch->w[6] = s1;
  batch->w[7] = s0;
}

// aes_nohw_rotate_cols_right returns |v| with the columns in each row rotated
// to the right by |n|. This is a macro because |aes_nohw_shift_*| require
// constant shift counts in the SSE2 implementation.
#define aes_nohw_rotate_cols_right(/* aes_word_t */ v, /* const */ n) \
  (aes_nohw_or(aes_nohw_shift_right((v), (n)*4),                      \
               aes_nohw_shift_left((v), 16 - (n)*4)))

static void aes_nohw_shift_rows(AES_NOHW_BATCH *batch) {
  for (size_t i = 0; i < 8; i++) {
    aes_word_t row0 = aes_nohw_and(batch->w[i], AES_NOHW_ROW0_MASK);
    aes_word_t row1 = aes_nohw_and(batch->w[i], AES_NOHW_ROW1_MASK);
    aes_word_t row2 = aes_nohw_and(batch->w[i], AES_NOHW_ROW2_MASK);
    aes_word_t row3 = aes_nohw_and(batch->w[i], AES_NOHW_ROW3_MASK);
    row1 = aes_nohw_rotate_cols_right(row1, 1);
    row2 = aes_nohw_rotate_cols_right(row2, 2);
    row3 = aes_nohw_rotate_cols_right(row3, 3);
    batch->w[i] = aes_nohw_or(aes_nohw_or(row0, row1), aes_nohw_or(row2, row3));
  }
}

// aes_nohw_rotate_rows_down returns |v| with the rows in each column rotated
// down by one.
static inline aes_word_t aes_nohw_rotate_rows_down(aes_word_t v) {
#if defined(OPENSSL_SSE2)
  return _mm_or_si128(_mm_srli_epi32(v, 8), _mm_slli_epi32(v, 24));
#elif defined(OPENSSL_64_BIT)
  return ((v >> 4) & UINT64_C(0x0fff0fff0fff0fff)) |
         ((v << 12) & UINT64_C(0xf000f000f000f000));
#else
  return ((v >> 2) & 0x3f3f3f3f) | ((v << 6) & 0xc0c0c0c0);
#endif
}

// aes_nohw_rotate_rows_twice returns |v| with the rows in each column rotated
// by two.
static inline aes_word_t aes_nohw_rotate_rows_twice(aes_word_t v) {
#if defined(OPENSSL_SSE2)
  return _mm_or_si128(_mm_srli_epi32(v, 16), _mm_slli_epi32(v, 16));
#elif defined(OPENSSL_64_BIT)
  return ((v >> 8) & UINT64_C(0x00ff00ff00ff00ff)) |
         ((v << 8) & UINT64_C(0xff00ff00ff00ff00));
#else
  return ((v >> 4) & 0x0f0f0f0f) | ((v << 4) & 0xf0f0f0f0);
#endif
}

static void aes_nohw_mix_columns(AES_NOHW_BATCH *batch) {
  // See https://eprint.iacr.org/2009/129.pdf, section 4.4 and appendix A.
  aes_word_t a0 = batch->w[0];
  aes_word_t a1 = batch->w[1];
  aes_word_t a2 = batch->w[2];
  aes_word_t a3 = batch->w[3];
  aes_word_t a4 = batch->w[4];
  aes_word_t a5 = batch->w[5];
  aes_word_t a6 = batch->w[6];
  aes_word_t a7 = batch->w[7];

  aes_word_t r0 = aes_nohw_rotate_rows_down(a0);
  aes_word_t a0_r0 = aes_nohw_xor(a0, r0);
  aes_word_t r1 = aes_nohw_rotate_rows_down(a1);
  aes_word_t a1_r1 = aes_nohw_xor(a1, r1);
  aes_word_t r2 = aes_nohw_rotate_rows_down(a2);
  aes_word_t a2_r2 = aes_nohw_xor(a2, r2);
  aes_word_t r3 = aes_nohw_rotate_rows_down(a3);
  aes_word_t a3_r3 = aes_nohw_xor(a3, r3);
  aes_word_t r4 = aes_nohw_rotate_rows_down(a4);
  aes_word_t a4_r4 = aes_nohw_xor(a4, r4);
  aes_word_t r5 = aes_nohw_rotate_rows_down(a5);
  aes_word_t a5_r5 = aes_nohw_xor(a5, r5);
  aes_word_t r6 = aes_nohw_rotate_rows_down(a6);
  aes_word_t a6_r6 = aes_nohw_xor(a6, r6);
  aes_word_t r7 = aes_nohw_rotate_rows_down(a7);
  aes_word_t a7_r7 = aes_nohw_xor(a7, r7);

  batch->w[0] =
      aes_nohw_xor(aes_nohw_xor(a7_r7, r0), aes_nohw_rotate_rows_twice(a0_r0));
  batch->w[1] =
      aes_nohw_xor(aes_nohw_xor(a0_r0, a7_r7),
                   aes_nohw_xor(r1, aes_nohw_rotate_rows_twice(a1_r1)));
  batch->w[2] =
      aes_nohw_xor(aes_nohw_xor(a1_r1, r2), aes_nohw_rotate_rows_twice(a2_r2));
  batch->w[3] =
      aes_nohw_xor(aes_nohw_xor(a2_r2, a7_r7),
                   aes_nohw_xor(r3, aes_nohw_rotate_rows_twice(a3_r3)));
  batch->w[4] =
      aes_nohw_xor(aes_nohw_xor(a3_r3, a7_r7),
                   aes_nohw_xor(r4, aes_nohw_rotate_rows_twice(a4_r4)));
  batch->w[5] =
      aes_nohw_xor(aes_nohw_xor(a4_r4, r5), aes_nohw_rotate_rows_twice(a5_r5));
  batch->w[6] =
      aes_nohw_xor(aes_nohw_xor(a5_r5, r6), aes_nohw_rotate_rows_twice(a6_r6));
  batch->w[7] =
      aes_nohw_xor(aes_nohw_xor(a6_r6, r7), aes_nohw_rotate_rows_twice(a7_r7));
}

static void aes_nohw_encrypt_batch(const AES_NOHW_SCHEDULE *key,
                                   size_t num_rounds, AES_NOHW_BATCH *batch) {
  aes_nohw_add_round_key(batch, &key->keys[0]);
  for (size_t i = 1; i < num_rounds; i++) {
    aes_nohw_sub_bytes(batch);
    aes_nohw_shift_rows(batch);
    aes_nohw_mix_columns(batch);
    aes_nohw_add_round_key(batch, &key->keys[i]);
  }
  aes_nohw_sub_bytes(batch);
  aes_nohw_shift_rows(batch);
  aes_nohw_add_round_key(batch, &key->keys[num_rounds]);
}

// Key schedule.

static void aes_nohw_expand_round_keys(AES_NOHW_SCHEDULE *out,
                                       const AES_KEY *key) {
  for (unsigned i = 0; i <= key->rounds; i++) {
    // Copy the round key into each block in the batch.
    for (size_t j = 0; j < AES_NOHW_BATCH_SIZE; j++) {
      aes_word_t tmp[AES_NOHW_BLOCK_WORDS];
      OPENSSL_memcpy(tmp, key->rd_key + 4 * i, 16);
      aes_nohw_batch_set(&out->keys[i], tmp, j);
    }
    aes_nohw_transpose(&out->keys[i]);
  }
}

static const uint8_t aes_nohw_rcon[10] = {0x01, 0x02, 0x04, 0x08, 0x10,
                                          0x20, 0x40, 0x80, 0x1b, 0x36};

// aes_nohw_rcon_slice returns the |i|th group of |AES_NOHW_BATCH_SIZE| bits in
// |rcon|, stored in a |aes_word_t|.
static inline aes_word_t aes_nohw_rcon_slice(uint8_t rcon, size_t i) {
  rcon = (rcon >> (i * AES_NOHW_BATCH_SIZE)) & ((1 << AES_NOHW_BATCH_SIZE) - 1);
#if defined(OPENSSL_SSE2)
  return _mm_set_epi32(0, 0, 0, rcon);
#else
  return ((aes_word_t)rcon);
#endif
}

static void aes_nohw_sub_block(aes_word_t out[AES_NOHW_BLOCK_WORDS],
                               const aes_word_t in[AES_NOHW_BLOCK_WORDS]) {
  AES_NOHW_BATCH batch;
  OPENSSL_memset(&batch, 0, sizeof(batch));
  aes_nohw_batch_set(&batch, in, 0);
  aes_nohw_transpose(&batch);
  aes_nohw_sub_bytes(&batch);
  aes_nohw_transpose(&batch);
  aes_nohw_batch_get(&batch, out, 0);
}

static void aes_nohw_setup_key_128(AES_KEY *key, const uint8_t in[16]) {
  key->rounds = 10;

  aes_word_t block[AES_NOHW_BLOCK_WORDS];
  aes_nohw_compact_block(block, in);
  OPENSSL_memcpy(key->rd_key, block, 16);

  for (size_t i = 1; i <= 10; i++) {
    aes_word_t sub[AES_NOHW_BLOCK_WORDS];
    aes_nohw_sub_block(sub, block);
    uint8_t rcon = aes_nohw_rcon[i - 1];
    for (size_t j = 0; j < AES_NOHW_BLOCK_WORDS; j++) {
      // Incorporate |rcon| and the transformed word into the first word.
      block[j] = aes_nohw_xor(block[j], aes_nohw_rcon_slice(rcon, j));
      block[j] = aes_nohw_xor(
          block[j],
          aes_nohw_shift_right(aes_nohw_rotate_rows_down(sub[j]), 12));
      // Propagate to the remaining words. Note this is reordered from the usual
      // formulation to avoid needing masks.
      aes_word_t v = block[j];
      block[j] = aes_nohw_xor(block[j], aes_nohw_shift_left(v, 4));
      block[j] = aes_nohw_xor(block[j], aes_nohw_shift_left(v, 8));
      block[j] = aes_nohw_xor(block[j], aes_nohw_shift_left(v, 12));
    }
    OPENSSL_memcpy(key->rd_key + 4 * i, block, 16);
  }
}

static void aes_nohw_setup_key_256(AES_KEY *key, const uint8_t in[32]) {
  key->rounds = 14;

  // Each key schedule iteration produces two round keys.
  aes_word_t block1[AES_NOHW_BLOCK_WORDS], block2[AES_NOHW_BLOCK_WORDS];
  aes_nohw_compact_block(block1, in);
  OPENSSL_memcpy(key->rd_key, block1, 16);

  aes_nohw_compact_block(block2, in + 16);
  OPENSSL_memcpy(key->rd_key + 4, block2, 16);

  for (size_t i = 2; i <= 14; i += 2) {
    aes_word_t sub[AES_NOHW_BLOCK_WORDS];
    aes_nohw_sub_block(sub, block2);
    uint8_t rcon = aes_nohw_rcon[i / 2 - 1];
    for (size_t j = 0; j < AES_NOHW_BLOCK_WORDS; j++) {
      // Incorporate |rcon| and the transformed word into the first word.
      block1[j] = aes_nohw_xor(block1[j], aes_nohw_rcon_slice(rcon, j));
      block1[j] = aes_nohw_xor(
          block1[j],
          aes_nohw_shift_right(aes_nohw_rotate_rows_down(sub[j]), 12));
      // Propagate to the remaining words.
      aes_word_t v = block1[j];
      block1[j] = aes_nohw_xor(block1[j], aes_nohw_shift_left(v, 4));
      block1[j] = aes_nohw_xor(block1[j], aes_nohw_shift_left(v, 8));
      block1[j] = aes_nohw_xor(block1[j], aes_nohw_shift_left(v, 12));
    }
    OPENSSL_memcpy(key->rd_key + 4 * i, block1, 16);

    if (i == 14) {
      break;
    }

    aes_nohw_sub_block(sub, block1);
    for (size_t j = 0; j < AES_NOHW_BLOCK_WORDS; j++) {
      // Incorporate the transformed word into the first word.
      block2[j] = aes_nohw_xor(block2[j], aes_nohw_shift_right(sub[j], 12));
      // Propagate to the remaining words.
      aes_word_t v = block2[j];
      block2[j] = aes_nohw_xor(block2[j], aes_nohw_shift_left(v, 4));
      block2[j] = aes_nohw_xor(block2[j], aes_nohw_shift_left(v, 8));
      block2[j] = aes_nohw_xor(block2[j], aes_nohw_shift_left(v, 12));
    }
    OPENSSL_memcpy(key->rd_key + 4 * (i + 1), block2, 16);
  }
}


// External API.

int aes_nohw_set_encrypt_key(const uint8_t *key, unsigned bits,
                             AES_KEY *aeskey) {
  switch (bits) {
    case 128:
      aes_nohw_setup_key_128(aeskey, key);
      return 0;
    case 256:
      aes_nohw_setup_key_256(aeskey, key);
      return 0;
  }
  return 1;
}

void aes_nohw_encrypt(const uint8_t *in, uint8_t *out, const AES_KEY *key) {
  AES_NOHW_SCHEDULE sched;
  aes_nohw_expand_round_keys(&sched, key);
  AES_NOHW_BATCH batch;
  aes_nohw_to_batch(&batch, in, /*num_blocks=*/1);
  aes_nohw_encrypt_batch(&sched, key->rounds, &batch);
  aes_nohw_from_batch(out, /*num_blocks=*/1, &batch);
}

static inline void aes_nohw_xor_block(uint8_t out[16], const uint8_t a[16],
                                      const uint8_t b[16]) {
  for (size_t i = 0; i < 16; i += sizeof(aes_word_t)) {
    aes_word_t x, y;
    OPENSSL_memcpy(&x, a + i, sizeof(aes_word_t));
    OPENSSL_memcpy(&y, b + i, sizeof(aes_word_t));
    x = aes_nohw_xor(x, y);
    OPENSSL_memcpy(out + i, &x, sizeof(aes_word_t));
  }
}

void aes_nohw_ctr32_encrypt_blocks(const uint8_t *in, uint8_t *out,
                                   size_t blocks, const AES_KEY *key,
                                   const uint8_t ivec[16]) {
  if (blocks == 0) {
    return;
  }

  AES_NOHW_SCHEDULE sched;
  aes_nohw_expand_round_keys(&sched, key);

  // Make |AES_NOHW_BATCH_SIZE| copies of |ivec|.
  alignas(AES_NOHW_WORD_SIZE) uint8_t ivs[AES_NOHW_BATCH_SIZE * 16];
  alignas(AES_NOHW_WORD_SIZE) uint8_t enc_ivs[AES_NOHW_BATCH_SIZE * 16];
  for (size_t i = 0; i < AES_NOHW_BATCH_SIZE; i++) {
    OPENSSL_memcpy(ivs + 16 * i, ivec, 16);
  }

  uint32_t ctr = CRYPTO_load_u32_be(ivs + 12);
  for (;;) {
    // Update counters.
<<<<<<< HEAD
    for (uint32_t i = 0; i < AES_NOHW_BATCH_SIZE; i++) {
      CRYPTO_store_u32_be(ivs + 16 * i + 12, ctr + i);
=======
    for (size_t i = 0; i < AES_NOHW_BATCH_SIZE; i++) {
      CRYPTO_store_u32_be(ivs + 16 * i + 12, ctr + (uint32_t)i);
>>>>>>> 1b2b7b2e
    }

    size_t todo = blocks >= AES_NOHW_BATCH_SIZE ? AES_NOHW_BATCH_SIZE : blocks;
    AES_NOHW_BATCH batch;
    aes_nohw_to_batch(&batch, ivs, todo);
    aes_nohw_encrypt_batch(&sched, key->rounds, &batch);
    aes_nohw_from_batch(enc_ivs, todo, &batch);

    for (size_t i = 0; i < todo; i++) {
      aes_nohw_xor_block(out + 16 * i, in + 16 * i, enc_ivs + 16 * i);
    }

    blocks -= todo;
    if (blocks == 0) {
      break;
    }

    in += 16 * AES_NOHW_BATCH_SIZE;
    out += 16 * AES_NOHW_BATCH_SIZE;
    ctr += AES_NOHW_BATCH_SIZE;
  }
}<|MERGE_RESOLUTION|>--- conflicted
+++ resolved
@@ -754,7 +754,7 @@
 
 static void aes_nohw_expand_round_keys(AES_NOHW_SCHEDULE *out,
                                        const AES_KEY *key) {
-  for (unsigned i = 0; i <= key->rounds; i++) {
+  for (size_t i = 0; i <= key->rounds; i++) {
     // Copy the round key into each block in the batch.
     for (size_t j = 0; j < AES_NOHW_BATCH_SIZE; j++) {
       aes_word_t tmp[AES_NOHW_BLOCK_WORDS];
@@ -921,13 +921,8 @@
   uint32_t ctr = CRYPTO_load_u32_be(ivs + 12);
   for (;;) {
     // Update counters.
-<<<<<<< HEAD
-    for (uint32_t i = 0; i < AES_NOHW_BATCH_SIZE; i++) {
-      CRYPTO_store_u32_be(ivs + 16 * i + 12, ctr + i);
-=======
     for (size_t i = 0; i < AES_NOHW_BATCH_SIZE; i++) {
       CRYPTO_store_u32_be(ivs + 16 * i + 12, ctr + (uint32_t)i);
->>>>>>> 1b2b7b2e
     }
 
     size_t todo = blocks >= AES_NOHW_BATCH_SIZE ? AES_NOHW_BATCH_SIZE : blocks;
