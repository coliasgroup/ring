--- conflicted
+++ resolved
@@ -339,78 +339,12 @@
 #endif
 }
 
-<<<<<<< HEAD
 void p256_point_mul(P256_POINT *r, const Limb scalar[P256_LIMBS],
                         const Limb p_x[P256_LIMBS], const Limb p_y[P256_LIMBS]) {
   debug_assert_nonsecret(r != NULL);
   debug_assert_nonsecret(scalar != NULL);
   debug_assert_nonsecret(p_x != NULL);
   debug_assert_nonsecret(p_y != NULL);
-=======
-// OPENSSL EC_METHOD FUNCTIONS
-
-// Takes the Jacobian coordinates (X, Y, Z) of a point and returns (X', Y') =
-// (X/Z^2, Y/Z^3).
-static int ec_GFp_nistp256_point_get_affine_coordinates(
-    const EC_GROUP *group, const EC_JACOBIAN *point, EC_FELEM *x_out,
-    EC_FELEM *y_out) {
-  if (constant_time_declassify_int(
-          ec_GFp_simple_is_at_infinity(group, point))) {
-    OPENSSL_PUT_ERROR(EC, EC_R_POINT_AT_INFINITY);
-    return 0;
-  }
-
-  fiat_p256_felem z1, z2;
-  fiat_p256_from_generic(z1, &point->Z);
-  fiat_p256_inv_square(z2, z1);
-
-  if (x_out != NULL) {
-    fiat_p256_felem x;
-    fiat_p256_from_generic(x, &point->X);
-    fiat_p256_mul(x, x, z2);
-    fiat_p256_to_generic(x_out, x);
-  }
-
-  if (y_out != NULL) {
-    fiat_p256_felem y;
-    fiat_p256_from_generic(y, &point->Y);
-    fiat_p256_square(z2, z2);  // z^-4
-    fiat_p256_mul(y, y, z1);   // y * z
-    fiat_p256_mul(y, y, z2);   // y * z^-3
-    fiat_p256_to_generic(y_out, y);
-  }
-
-  return 1;
-}
-
-static void ec_GFp_nistp256_add(const EC_GROUP *group, EC_JACOBIAN *r,
-                                const EC_JACOBIAN *a, const EC_JACOBIAN *b) {
-  fiat_p256_felem x1, y1, z1, x2, y2, z2;
-  fiat_p256_from_generic(x1, &a->X);
-  fiat_p256_from_generic(y1, &a->Y);
-  fiat_p256_from_generic(z1, &a->Z);
-  fiat_p256_from_generic(x2, &b->X);
-  fiat_p256_from_generic(y2, &b->Y);
-  fiat_p256_from_generic(z2, &b->Z);
-  fiat_p256_point_add(x1, y1, z1, x1, y1, z1, 0 /* both Jacobian */, x2, y2,
-                      z2);
-  fiat_p256_to_generic(&r->X, x1);
-  fiat_p256_to_generic(&r->Y, y1);
-  fiat_p256_to_generic(&r->Z, z1);
-}
-
-static void ec_GFp_nistp256_dbl(const EC_GROUP *group, EC_JACOBIAN *r,
-                                const EC_JACOBIAN *a) {
-  fiat_p256_felem x, y, z;
-  fiat_p256_from_generic(x, &a->X);
-  fiat_p256_from_generic(y, &a->Y);
-  fiat_p256_from_generic(z, &a->Z);
-  fiat_p256_point_double(x, y, z, x, y, z);
-  fiat_p256_to_generic(&r->X, x);
-  fiat_p256_to_generic(&r->Y, y);
-  fiat_p256_to_generic(&r->Z, z);
-}
->>>>>>> 55b069de
 
   fiat_p256_felem p_pre_comp[17][3];
   OPENSSL_memset(&p_pre_comp, 0, sizeof(p_pre_comp));
