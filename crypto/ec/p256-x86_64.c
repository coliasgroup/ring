/* Copyright (c) 2014, Intel Corporation.
 *
 * Permission to use, copy, modify, and/or distribute this software for any
 * purpose with or without fee is hereby granted, provided that the above
 * copyright notice and this permission notice appear in all copies.
 *
 * THE SOFTWARE IS PROVIDED "AS IS" AND THE AUTHOR DISCLAIMS ALL WARRANTIES
 * WITH REGARD TO THIS SOFTWARE INCLUDING ALL IMPLIED WARRANTIES OF
 * MERCHANTABILITY AND FITNESS. IN NO EVENT SHALL THE AUTHOR BE LIABLE FOR ANY
 * SPECIAL, DIRECT, INDIRECT, OR CONSEQUENTIAL DAMAGES OR ANY DAMAGES
 * WHATSOEVER RESULTING FROM LOSS OF USE, DATA OR PROFITS, WHETHER IN AN ACTION
 * OF CONTRACT, NEGLIGENCE OR OTHER TORTIOUS ACTION, ARISING OUT OF OR IN
 * CONNECTION WITH THE USE OR PERFORMANCE OF THIS SOFTWARE. */

/* Developers and authors:
 * Shay Gueron (1, 2), and Vlad Krasnov (1)
 * (1) Intel Corporation, Israel Development Center
 * (2) University of Haifa
 * Reference:
 *   Shay Gueron and Vlad Krasnov
 *   "Fast Prime Field Elliptic Curve Cryptography with 256 Bit Primes"
 *   http://eprint.iacr.org/2013/816 */

#include <openssl/ec.h>

#include <stdint.h>
#include <string.h>

#include <openssl/bn.h>
#include <openssl/crypto.h>
#include <openssl/err.h>

#include "../bn/internal.h"
#include "../ec/internal.h"
#include "../internal.h"


#if !defined(OPENSSL_NO_ASM) && defined(OPENSSL_X86_64) && \
    !defined(OPENSSL_SMALL)

#if BN_BITS2 != 64
#define TOBN(hi, lo) lo, hi
#else
#define TOBN(hi, lo) ((BN_ULONG)hi << 32 | lo)
#endif

#if defined(__GNUC__)
#define ALIGN32 __attribute((aligned(32)))
#elif defined(_MSC_VER)
#define ALIGN32 __declspec(align(32))
#else
#define ALIGN32
#endif

#define ALIGNPTR(p, N) ((uint8_t *)p + N - (size_t)p % N)
#define P256_LIMBS (256 / BN_BITS2)

typedef struct {
  BN_ULONG X[P256_LIMBS];
  BN_ULONG Y[P256_LIMBS];
  BN_ULONG Z[P256_LIMBS];
} P256_POINT;

typedef struct {
  BN_ULONG X[P256_LIMBS];
  BN_ULONG Y[P256_LIMBS];
} P256_POINT_AFFINE;

typedef P256_POINT_AFFINE PRECOMP256_ROW[64];

/* Functions implemented in assembly */

/* Modular mul by 2: res = 2*a mod P */
void ecp_nistz256_mul_by_2(BN_ULONG res[P256_LIMBS],
                           const BN_ULONG a[P256_LIMBS]);
/* Modular div by 2: res = a/2 mod P */
void ecp_nistz256_div_by_2(BN_ULONG res[P256_LIMBS],
                           const BN_ULONG a[P256_LIMBS]);
/* Modular mul by 3: res = 3*a mod P */
void ecp_nistz256_mul_by_3(BN_ULONG res[P256_LIMBS],
                           const BN_ULONG a[P256_LIMBS]);
/* Modular add: res = a+b mod P */
void ecp_nistz256_add(BN_ULONG res[P256_LIMBS], const BN_ULONG a[P256_LIMBS],
                      const BN_ULONG b[P256_LIMBS]);
/* Modular sub: res = a-b mod P */
void ecp_nistz256_sub(BN_ULONG res[P256_LIMBS], const BN_ULONG a[P256_LIMBS],
                      const BN_ULONG b[P256_LIMBS]);
/* Modular neg: res = -a mod P */
void ecp_nistz256_neg(BN_ULONG res[P256_LIMBS], const BN_ULONG a[P256_LIMBS]);
/* Montgomery mul: res = a*b*2^-256 mod P */
void ecp_nistz256_mul_mont(BN_ULONG res[P256_LIMBS],
                           const BN_ULONG a[P256_LIMBS],
                           const BN_ULONG b[P256_LIMBS]);
/* Montgomery sqr: res = a*a*2^-256 mod P */
void ecp_nistz256_sqr_mont(BN_ULONG res[P256_LIMBS],
                           const BN_ULONG a[P256_LIMBS]);
/* Convert a number from Montgomery domain, by multiplying with 1 */
void ecp_nistz256_from_mont(BN_ULONG res[P256_LIMBS],
                            const BN_ULONG in[P256_LIMBS]);
/* Convert a number to Montgomery domain, by multiplying with 2^512 mod P*/
void ecp_nistz256_to_mont(BN_ULONG res[P256_LIMBS],
                          const BN_ULONG in[P256_LIMBS]);
/* Functions that perform constant time access to the precomputed tables */
void ecp_nistz256_select_w5(P256_POINT *val, const P256_POINT *in_t, int index);
void ecp_nistz256_select_w7(P256_POINT_AFFINE *val,
                            const P256_POINT_AFFINE *in_t, int index);

/* One converted into the Montgomery domain */
static const BN_ULONG ONE[P256_LIMBS] = {
    TOBN(0x00000000, 0x00000001), TOBN(0xffffffff, 0x00000000),
    TOBN(0xffffffff, 0xffffffff), TOBN(0x00000000, 0xfffffffe),
};

/* Precomputed tables for the default generator */
#include "p256-x86_64-table.h"

/* Recode window to a signed digit, see ecp_nistputil.c for details */
static unsigned booth_recode_w5(unsigned in) {
  unsigned s, d;

  s = ~((in >> 5) - 1);
  d = (1 << 6) - in - 1;
  d = (d & s) | (in & ~s);
  d = (d >> 1) + (d & 1);

  return (d << 1) + (s & 1);
}

static unsigned booth_recode_w7(unsigned in) {
  unsigned s, d;

  s = ~((in >> 7) - 1);
  d = (1 << 8) - in - 1;
  d = (d & s) | (in & ~s);
  d = (d >> 1) + (d & 1);

  return (d << 1) + (s & 1);
}

static void copy_conditional(BN_ULONG dst[P256_LIMBS],
                             const BN_ULONG src[P256_LIMBS], BN_ULONG move) {
  BN_ULONG mask1 = ((BN_ULONG)0) - move;
  BN_ULONG mask2 = ~mask1;

  dst[0] = (src[0] & mask1) ^ (dst[0] & mask2);
  dst[1] = (src[1] & mask1) ^ (dst[1] & mask2);
  dst[2] = (src[2] & mask1) ^ (dst[2] & mask2);
  dst[3] = (src[3] & mask1) ^ (dst[3] & mask2);
  if (P256_LIMBS == 8) {
    dst[4] = (src[4] & mask1) ^ (dst[4] & mask2);
    dst[5] = (src[5] & mask1) ^ (dst[5] & mask2);
    dst[6] = (src[6] & mask1) ^ (dst[6] & mask2);
    dst[7] = (src[7] & mask1) ^ (dst[7] & mask2);
  }
}

void ecp_nistz256_point_double(P256_POINT *r, const P256_POINT *a);
void ecp_nistz256_point_add(P256_POINT *r, const P256_POINT *a,
                            const P256_POINT *b);
void ecp_nistz256_point_add_affine(P256_POINT *r, const P256_POINT *a,
                                   const P256_POINT_AFFINE *b);

/* r = in^-1 mod p */
static void ecp_nistz256_mod_inverse(BN_ULONG r[P256_LIMBS],
                                     const BN_ULONG in[P256_LIMBS]) {
  /* The poly is ffffffff 00000001 00000000 00000000 00000000 ffffffff ffffffff
     ffffffff
     We use FLT and used poly-2 as exponent */
  BN_ULONG p2[P256_LIMBS];
  BN_ULONG p4[P256_LIMBS];
  BN_ULONG p8[P256_LIMBS];
  BN_ULONG p16[P256_LIMBS];
  BN_ULONG p32[P256_LIMBS];
  BN_ULONG res[P256_LIMBS];
  int i;

  ecp_nistz256_sqr_mont(res, in);
  ecp_nistz256_mul_mont(p2, res, in); /* 3*p */

  ecp_nistz256_sqr_mont(res, p2);
  ecp_nistz256_sqr_mont(res, res);
  ecp_nistz256_mul_mont(p4, res, p2); /* f*p */

  ecp_nistz256_sqr_mont(res, p4);
  ecp_nistz256_sqr_mont(res, res);
  ecp_nistz256_sqr_mont(res, res);
  ecp_nistz256_sqr_mont(res, res);
  ecp_nistz256_mul_mont(p8, res, p4); /* ff*p */

  ecp_nistz256_sqr_mont(res, p8);
  for (i = 0; i < 7; i++) {
    ecp_nistz256_sqr_mont(res, res);
  }
  ecp_nistz256_mul_mont(p16, res, p8); /* ffff*p */

  ecp_nistz256_sqr_mont(res, p16);
  for (i = 0; i < 15; i++) {
    ecp_nistz256_sqr_mont(res, res);
  }
  ecp_nistz256_mul_mont(p32, res, p16); /* ffffffff*p */

  ecp_nistz256_sqr_mont(res, p32);
  for (i = 0; i < 31; i++) {
    ecp_nistz256_sqr_mont(res, res);
  }
  ecp_nistz256_mul_mont(res, res, in);

  for (i = 0; i < 32 * 4; i++) {
    ecp_nistz256_sqr_mont(res, res);
  }
  ecp_nistz256_mul_mont(res, res, p32);

  for (i = 0; i < 32; i++) {
    ecp_nistz256_sqr_mont(res, res);
  }
  ecp_nistz256_mul_mont(res, res, p32);

  for (i = 0; i < 16; i++) {
    ecp_nistz256_sqr_mont(res, res);
  }
  ecp_nistz256_mul_mont(res, res, p16);

  for (i = 0; i < 8; i++) {
    ecp_nistz256_sqr_mont(res, res);
  }
  ecp_nistz256_mul_mont(res, res, p8);

  ecp_nistz256_sqr_mont(res, res);
  ecp_nistz256_sqr_mont(res, res);
  ecp_nistz256_sqr_mont(res, res);
  ecp_nistz256_sqr_mont(res, res);
  ecp_nistz256_mul_mont(res, res, p4);

  ecp_nistz256_sqr_mont(res, res);
  ecp_nistz256_sqr_mont(res, res);
  ecp_nistz256_mul_mont(res, res, p2);

  ecp_nistz256_sqr_mont(res, res);
  ecp_nistz256_sqr_mont(res, res);
  ecp_nistz256_mul_mont(res, res, in);

  memcpy(r, res, sizeof(res));
}

/* ecp_nistz256_bignum_to_field_elem copies the contents of |in| to |out| and
 * returns one if it fits. Otherwise it returns zero. */
static int ecp_nistz256_bignum_to_field_elem(BN_ULONG out[P256_LIMBS],
                                             const BIGNUM *in) {
  if (in->top > P256_LIMBS) {
    return 0;
  }

  memset(out, 0, sizeof(BN_ULONG) * P256_LIMBS);
  memcpy(out, in->d, sizeof(BN_ULONG) * in->top);
  return 1;
}

/* r = sum(scalar[i]*point[i]) */
static void ecp_nistz256_windowed_mul(const EC_GROUP *group, P256_POINT *r,
                                      const BIGNUM **scalar,
                                      const EC_POINT **point, int num,
                                      BN_CTX *ctx) {
  static const unsigned kWindowSize = 5;
  static const unsigned kMask = (1 << (5 /* kWindowSize */ + 1)) - 1;

  void *table_storage = OPENSSL_malloc(num * 16 * sizeof(P256_POINT) + 64);
  uint8_t(*p_str)[33] = OPENSSL_malloc(num * 33 * sizeof(uint8_t));
  const BIGNUM **scalars = OPENSSL_malloc(num * sizeof(BIGNUM *));

  if (table_storage == NULL ||
      p_str == NULL ||
      scalars == NULL) {
    OPENSSL_PUT_ERROR(EC, ERR_R_MALLOC_FAILURE);
    goto err;
  }

  P256_POINT(*table)[16] = (void *)ALIGNPTR(table_storage, 64);

  int i;
  for (i = 0; i < num; i++) {
    P256_POINT *row = table[i];

    if (BN_num_bits(scalar[i]) > 256 || BN_is_negative(scalar[i])) {
      BIGNUM *mod = BN_CTX_get(ctx);
      if (mod == NULL) {
        goto err;
      }

      if (!BN_nnmod(mod, scalar[i], &group->order, ctx)) {
        OPENSSL_PUT_ERROR(EC, ERR_R_BN_LIB);
        goto err;
      }
      scalars[i] = mod;
    } else {
      scalars[i] = scalar[i];
    }

    int j;
    for (j = 0; j < scalars[i]->top * BN_BYTES; j += BN_BYTES) {
      BN_ULONG d = scalars[i]->d[j / BN_BYTES];

      p_str[i][j + 0] = d & 0xff;
      p_str[i][j + 1] = (d >> 8) & 0xff;
      p_str[i][j + 2] = (d >> 16) & 0xff;
      p_str[i][j + 3] = (d >>= 24) & 0xff;
      if (BN_BYTES == 8) {
        d >>= 8;
        p_str[i][j + 4] = d & 0xff;
        p_str[i][j + 5] = (d >> 8) & 0xff;
        p_str[i][j + 6] = (d >> 16) & 0xff;
        p_str[i][j + 7] = (d >> 24) & 0xff;
      }
    }

    for (; j < 33; j++) {
      p_str[i][j] = 0;
    }

    /* table[0] is implicitly (0,0,0) (the point at infinity), therefore it is
     * not stored. All other values are actually stored with an offset of -1 in
     * table. */

    if (!ecp_nistz256_bignum_to_field_elem(row[1 - 1].X, &point[i]->X) ||
        !ecp_nistz256_bignum_to_field_elem(row[1 - 1].Y, &point[i]->Y) ||
        !ecp_nistz256_bignum_to_field_elem(row[1 - 1].Z, &point[i]->Z)) {
      OPENSSL_PUT_ERROR(EC, EC_R_COORDINATES_OUT_OF_RANGE);
      goto err;
    }

    ecp_nistz256_point_double(&row[2 - 1], &row[1 - 1]);
    ecp_nistz256_point_add(&row[3 - 1], &row[2 - 1], &row[1 - 1]);
    ecp_nistz256_point_double(&row[4 - 1], &row[2 - 1]);
    ecp_nistz256_point_double(&row[6 - 1], &row[3 - 1]);
    ecp_nistz256_point_double(&row[8 - 1], &row[4 - 1]);
    ecp_nistz256_point_double(&row[12 - 1], &row[6 - 1]);
    ecp_nistz256_point_add(&row[5 - 1], &row[4 - 1], &row[1 - 1]);
    ecp_nistz256_point_add(&row[7 - 1], &row[6 - 1], &row[1 - 1]);
    ecp_nistz256_point_add(&row[9 - 1], &row[8 - 1], &row[1 - 1]);
    ecp_nistz256_point_add(&row[13 - 1], &row[12 - 1], &row[1 - 1]);
    ecp_nistz256_point_double(&row[14 - 1], &row[7 - 1]);
    ecp_nistz256_point_double(&row[10 - 1], &row[5 - 1]);
    ecp_nistz256_point_add(&row[15 - 1], &row[14 - 1], &row[1 - 1]);
    ecp_nistz256_point_add(&row[11 - 1], &row[10 - 1], &row[1 - 1]);
    ecp_nistz256_point_add(&row[16 - 1], &row[15 - 1], &row[1 - 1]);
  }

  BN_ULONG tmp[P256_LIMBS];
  ALIGN32 P256_POINT h;
  unsigned index = 255;
  unsigned wvalue = p_str[0][(index - 1) / 8];
  wvalue = (wvalue >> ((index - 1) % 8)) & kMask;

  ecp_nistz256_select_w5(r, table[0], booth_recode_w5(wvalue) >> 1);

  while (index >= 5) {
    for (i = (index == 255 ? 1 : 0); i < num; i++) {
      unsigned off = (index - 1) / 8;

      wvalue = p_str[i][off] | p_str[i][off + 1] << 8;
      wvalue = (wvalue >> ((index - 1) % 8)) & kMask;

      wvalue = booth_recode_w5(wvalue);

      ecp_nistz256_select_w5(&h, table[i], wvalue >> 1);

      ecp_nistz256_neg(tmp, h.Y);
      copy_conditional(h.Y, tmp, (wvalue & 1));

      ecp_nistz256_point_add(r, r, &h);
    }

    index -= kWindowSize;

    ecp_nistz256_point_double(r, r);
    ecp_nistz256_point_double(r, r);
    ecp_nistz256_point_double(r, r);
    ecp_nistz256_point_double(r, r);
    ecp_nistz256_point_double(r, r);
  }

  /* Final window */
  for (i = 0; i < num; i++) {
    wvalue = p_str[i][0];
    wvalue = (wvalue << 1) & kMask;

    wvalue = booth_recode_w5(wvalue);

    ecp_nistz256_select_w5(&h, table[i], wvalue >> 1);

    ecp_nistz256_neg(tmp, h.Y);
    copy_conditional(h.Y, tmp, wvalue & 1);

    ecp_nistz256_point_add(r, r, &h);
  }

err:
  OPENSSL_free(table_storage);
  OPENSSL_free(p_str);
  OPENSSL_free((BIGNUM**) scalars);
}

<<<<<<< HEAD
/* Coordinates of G, for which we have precomputed tables */
static const BN_ULONG def_xG[P256_LIMBS] = {
    TOBN(0x79e730d4, 0x18a9143c), TOBN(0x75ba95fc, 0x5fedb601),
    TOBN(0x79fb732b, 0x77622510), TOBN(0x18905f76, 0xa53755c6),
};

static const BN_ULONG def_yG[P256_LIMBS] = {
    TOBN(0xddf25357, 0xce95560a), TOBN(0x8b4ab8e4, 0xba19e45c),
    TOBN(0xd2e88688, 0xdd21f325), TOBN(0x8571ff18, 0x25885d85)
};

/* ecp_nistz256_is_affine_G returns one if |generator| is the standard, P-256
 * generator. */
static int ecp_nistz256_is_affine_G(const EC_POINT *generator) {
  return (generator->X.top == P256_LIMBS) && (generator->Y.top == P256_LIMBS) &&
         (generator->Z.top == (P256_LIMBS - P256_LIMBS / 8)) &&
         is_equal(generator->X.d, def_xG) && is_equal(generator->Y.d, def_yG) &&
         is_one(generator->Z.d);
}

=======
>>>>>>> 9f1f04f3
/* r = scalar*G + sum(scalars[i]*points[i]) */
static int ecp_nistz256_points_mul(
    const EC_GROUP *group, EC_POINT *r, const BIGNUM *scalar, size_t num,
    const EC_POINT *points[], const BIGNUM *scalars[], BN_CTX *ctx) {
  static const unsigned kWindowSize = 7;
  static const unsigned kMask = (1 << (7 /* kWindowSize */ + 1)) - 1;

  int ret = 0;
  ALIGN32 union {
    P256_POINT p;
    P256_POINT_AFFINE a;
  } t, p;

  if (scalar == NULL && num == 0) {
    return EC_POINT_set_to_infinity(group, r);
  }

  /* Need 256 bits for space for all coordinates. */
  bn_wexpand(&r->X, P256_LIMBS);
  bn_wexpand(&r->Y, P256_LIMBS);
  bn_wexpand(&r->Z, P256_LIMBS);
  r->X.top = P256_LIMBS;
  r->Y.top = P256_LIMBS;
  r->Z.top = P256_LIMBS;

  if (scalar) {
    if (BN_num_bits(scalar) > 256 || BN_is_negative(scalar)) {
      BIGNUM *tmp_scalar = BN_CTX_get(ctx);
      if (tmp_scalar == NULL) {
        goto err;
      }

      if (!BN_nnmod(tmp_scalar, scalar, &group->order, ctx)) {
        OPENSSL_PUT_ERROR(EC, ERR_R_BN_LIB);
        goto err;
      }
      scalar = tmp_scalar;
    }

    uint8_t p_str[33] = {0};
    int i;
    for (i = 0; i < scalar->top * BN_BYTES; i += BN_BYTES) {
      BN_ULONG d = scalar->d[i / BN_BYTES];

      p_str[i + 0] = d & 0xff;
      p_str[i + 1] = (d >> 8) & 0xff;
      p_str[i + 2] = (d >> 16) & 0xff;
      p_str[i + 3] = (d >>= 24) & 0xff;
      if (BN_BYTES == 8) {
        d >>= 8;
        p_str[i + 4] = d & 0xff;
        p_str[i + 5] = (d >> 8) & 0xff;
        p_str[i + 6] = (d >> 16) & 0xff;
        p_str[i + 7] = (d >> 24) & 0xff;
      }
    }

    for (; i < (int) sizeof(p_str); i++) {
      p_str[i] = 0;
    }

    /* First window */
    unsigned wvalue = (p_str[0] << 1) & kMask;
    unsigned index = kWindowSize;

    wvalue = booth_recode_w7(wvalue);

    const PRECOMP256_ROW *const precomputed_table =
        (const PRECOMP256_ROW *)ecp_nistz256_precomputed;
    ecp_nistz256_select_w7(&p.a, precomputed_table[0], wvalue >> 1);

    ecp_nistz256_neg(p.p.Z, p.p.Y);
    copy_conditional(p.p.Y, p.p.Z, wvalue & 1);

    memcpy(p.p.Z, ONE, sizeof(ONE));

    for (i = 1; i < 37; i++) {
      unsigned off = (index - 1) / 8;
      wvalue = p_str[off] | p_str[off + 1] << 8;
      wvalue = (wvalue >> ((index - 1) % 8)) & kMask;
      index += kWindowSize;

      wvalue = booth_recode_w7(wvalue);

      ecp_nistz256_select_w7(&t.a, precomputed_table[i], wvalue >> 1);

      ecp_nistz256_neg(t.p.Z, t.a.Y);
      copy_conditional(t.a.Y, t.p.Z, wvalue & 1);

      ecp_nistz256_point_add_affine(&p.p, &p.p, &t.a);
    }
  }

  const int p_is_infinity = !scalar;
  if (num) {
    P256_POINT *out = &t.p;
    if (p_is_infinity) {
      out = &p.p;
    }

    ecp_nistz256_windowed_mul(group, out, scalars, points, num, ctx);

    if (!p_is_infinity) {
      ecp_nistz256_point_add(&p.p, &p.p, out);
    }
  }

  memcpy(r->X.d, p.p.X, sizeof(p.p.X));
  memcpy(r->Y.d, p.p.Y, sizeof(p.p.Y));
  memcpy(r->Z.d, p.p.Z, sizeof(p.p.Z));
  bn_correct_top(&r->X);
  bn_correct_top(&r->Y);
  bn_correct_top(&r->Z);

  ret = 1;

err:
  return ret;
}

static int ecp_nistz256_get_affine(const EC_GROUP *group, const EC_POINT *point,
                                   BIGNUM *x, BIGNUM *y, BN_CTX *ctx) {
  BN_ULONG z_inv2[P256_LIMBS];
  BN_ULONG z_inv3[P256_LIMBS];
  BN_ULONG x_aff[P256_LIMBS];
  BN_ULONG y_aff[P256_LIMBS];
  BN_ULONG point_x[P256_LIMBS], point_y[P256_LIMBS], point_z[P256_LIMBS];

  if (EC_POINT_is_at_infinity(group, point)) {
    OPENSSL_PUT_ERROR(EC, EC_R_POINT_AT_INFINITY);
    return 0;
  }

  if (!ecp_nistz256_bignum_to_field_elem(point_x, &point->X) ||
      !ecp_nistz256_bignum_to_field_elem(point_y, &point->Y) ||
      !ecp_nistz256_bignum_to_field_elem(point_z, &point->Z)) {
    OPENSSL_PUT_ERROR(EC, EC_R_COORDINATES_OUT_OF_RANGE);
    return 0;
  }

  ecp_nistz256_mod_inverse(z_inv3, point_z);
  ecp_nistz256_sqr_mont(z_inv2, z_inv3);
  ecp_nistz256_mul_mont(x_aff, z_inv2, point_x);

  if (x != NULL) {
    bn_wexpand(x, P256_LIMBS);
    x->top = P256_LIMBS;
    ecp_nistz256_from_mont(x->d, x_aff);
    bn_correct_top(x);
  }

  if (y != NULL) {
    ecp_nistz256_mul_mont(z_inv3, z_inv3, z_inv2);
    ecp_nistz256_mul_mont(y_aff, z_inv3, point_y);
    bn_wexpand(y, P256_LIMBS);
    y->top = P256_LIMBS;
    ecp_nistz256_from_mont(y->d, y_aff);
    bn_correct_top(y);
  }

  return 1;
}

const EC_METHOD EC_GFp_nistz256_method = {
  ecp_nistz256_get_affine,
  ecp_nistz256_points_mul,
  ec_GFp_mont_field_mul,
  ec_GFp_mont_field_sqr,
  ec_GFp_mont_field_encode,
  ec_GFp_mont_field_decode,
  ec_GFp_mont_field_set_to_one,
};

#endif /* !defined(OPENSSL_NO_ASM) && defined(OPENSSL_X86_64) && \
          !defined(OPENSSL_SMALL) */<|MERGE_RESOLUTION|>--- conflicted
+++ resolved
@@ -399,29 +399,6 @@
   OPENSSL_free((BIGNUM**) scalars);
 }
 
-<<<<<<< HEAD
-/* Coordinates of G, for which we have precomputed tables */
-static const BN_ULONG def_xG[P256_LIMBS] = {
-    TOBN(0x79e730d4, 0x18a9143c), TOBN(0x75ba95fc, 0x5fedb601),
-    TOBN(0x79fb732b, 0x77622510), TOBN(0x18905f76, 0xa53755c6),
-};
-
-static const BN_ULONG def_yG[P256_LIMBS] = {
-    TOBN(0xddf25357, 0xce95560a), TOBN(0x8b4ab8e4, 0xba19e45c),
-    TOBN(0xd2e88688, 0xdd21f325), TOBN(0x8571ff18, 0x25885d85)
-};
-
-/* ecp_nistz256_is_affine_G returns one if |generator| is the standard, P-256
- * generator. */
-static int ecp_nistz256_is_affine_G(const EC_POINT *generator) {
-  return (generator->X.top == P256_LIMBS) && (generator->Y.top == P256_LIMBS) &&
-         (generator->Z.top == (P256_LIMBS - P256_LIMBS / 8)) &&
-         is_equal(generator->X.d, def_xG) && is_equal(generator->Y.d, def_yG) &&
-         is_one(generator->Z.d);
-}
-
-=======
->>>>>>> 9f1f04f3
 /* r = scalar*G + sum(scalars[i]*points[i]) */
 static int ecp_nistz256_points_mul(
     const EC_GROUP *group, EC_POINT *r, const BIGNUM *scalar, size_t num,
